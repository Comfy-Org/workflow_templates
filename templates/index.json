[
  {
    "moduleName": "default",
    "title": "Basics",
    "type": "image",
    "templates": [
      {
        "name": "default",
        "title": "Image Generation",
        "mediaType": "image",
        "mediaSubtype": "webp",
        "description": "Generate images from text prompts."
      },
      {
        "name": "image2image",
        "title": "Image to Image",
        "mediaType": "image",
        "mediaSubtype": "webp",
        "description": "Transform existing images using text prompts.",
        "tutorialUrl": "https://comfyanonymous.github.io/ComfyUI_examples/img2img/"
      },
      {
        "name": "lora",
        "title": "Lora",
        "mediaType": "image",
        "mediaSubtype": "webp",
        "description": "Generate images with LoRA models for specialized styles or subjects.",
        "tutorialUrl": "https://comfyanonymous.github.io/ComfyUI_examples/lora/"
      },
      {
        "name": "lora_multiple",
        "title": "Lora Multiple",
        "mediaType": "image",
        "mediaSubtype": "webp",
        "description": "Generate images by combining multiple LoRA models.",
        "tutorialUrl": "https://comfyanonymous.github.io/ComfyUI_examples/lora/"
      },
      {
        "name": "inpaint_example",
        "title": "Inpaint",
        "mediaType": "image",
        "mediaSubtype": "webp",
        "description": "Edit specific parts of images seamlessly.",
        "thumbnailVariant": "compareSlider",
        "tutorialUrl": "https://comfyanonymous.github.io/ComfyUI_examples/inpaint/"
      },
      {
        "name": "inpaint_model_outpainting",
        "title": "Outpaint",
        "mediaType": "image",
        "mediaSubtype": "webp",
        "description": "Extend images beyond their original boundaries.",
        "thumbnailVariant": "compareSlider",
        "tutorialUrl": "https://comfyanonymous.github.io/ComfyUI_examples/inpaint/#outpainting"
      },
      {
        "name": "embedding_example",
        "title": "Embedding",
        "mediaType": "image",
        "mediaSubtype": "webp",
        "description": "Generate images using textual inversion for consistent styles.",
        "tutorialUrl": "https://comfyanonymous.github.io/ComfyUI_examples/textual_inversion_embeddings/"
      },
      {
        "name": "gligen_textbox_example",
        "title": "Gligen Textbox",
        "mediaType": "image",
        "mediaSubtype": "webp",
        "description": "Generate images with precise object placement using text boxes.",
        "tutorialUrl": "https://comfyanonymous.github.io/ComfyUI_examples/gligen/"
      }
    ]
  },
  {
    "moduleName": "default",
    "title": "Flux",
    "type": "image",
    "templates": [
      {
        "name": "flux_dev_checkpoint_example",
        "title": "Flux Dev fp8",
        "mediaType": "image",
        "mediaSubtype": "webp",
        "description": "Generate images using Flux Dev fp8 quantized version. Suitable for devices with limited VRAM, requires only one model file, but image quality is slightly lower than the full version.",
        "tutorialUrl": "https://comfyanonymous.github.io/ComfyUI_examples/flux/#flux-dev-1"
      },
      {
        "name": "flux_schnell",
        "title": "Flux Schnell fp8",
        "mediaType": "image",
        "mediaSubtype": "webp",
        "description": "Quickly generate images with Flux Schnell fp8 quantized version. Ideal for low-end hardware, requires only 4 steps to generate images.",
        "tutorialUrl": "https://comfyanonymous.github.io/ComfyUI_examples/flux/#flux-schnell-1"
      },
      {
        "name": "flux_dev_full_text_to_image",
        "title": "Flux Dev full text to image",
        "mediaType": "image",
        "mediaSubtype": "webp",
        "description": "Generate high-quality images with Flux Dev full version. Requires larger VRAM and multiple model files, but provides the best prompt following capability and image quality.",
        "tutorialUrl": "https://comfyanonymous.github.io/ComfyUI_examples/flux/#flux-dev-1"
      },
      {
        "name": "flux_schnell_full_text_to_image",
        "title": "Flux Schnell full text to image",
        "mediaType": "image",
        "mediaSubtype": "webp",
        "description": "Generate images quickly with Flux Schnell full version. Uses Apache2.0 license, requires only 4 steps to generate images while maintaining good image quality.",
        "tutorialUrl": "https://comfyanonymous.github.io/ComfyUI_examples/flux/#flux-schnell-1"
      },
      {
        "name": "flux_fill_inpaint_example",
        "title": "Flux Inpaint",
        "mediaType": "image",
        "mediaSubtype": "webp",
        "description": "Fill missing parts of images using Flux inpainting.",
        "thumbnailVariant": "compareSlider",
        "tutorialUrl": "https://comfyanonymous.github.io/ComfyUI_examples/flux/#fill-inpainting-model"
      },
      {
        "name": "flux_fill_outpaint_example",
        "title": "Flux Outpaint",
        "mediaType": "image",
        "mediaSubtype": "webp",
        "description": "Extend images beyond boundaries using Flux outpainting.",
        "thumbnailVariant": "compareSlider",
        "tutorialUrl": "https://comfyanonymous.github.io/ComfyUI_examples/flux/#fill-inpainting-model"
      },
      {
        "name": "flux_canny_model_example",
        "title": "Flux Canny Model",
        "mediaType": "image",
        "mediaSubtype": "webp",
        "description": "Generate images guided by edge detection using Flux Canny.",
        "thumbnailVariant": "hoverDissolve",
        "tutorialUrl": "https://comfyanonymous.github.io/ComfyUI_examples/flux/#canny-and-depth"
      },
      {
        "name": "flux_depth_lora_example",
        "title": "Flux Depth Lora",
        "mediaType": "image",
        "mediaSubtype": "webp",
        "description": "Generate images guided by depth information using Flux LoRA.",
        "thumbnailVariant": "hoverDissolve",
        "tutorialUrl": "https://comfyanonymous.github.io/ComfyUI_examples/flux/#canny-and-depth"
      },
      {
        "name": "flux_redux_model_example",
        "title": "Flux Redux Model",
        "mediaType": "image",
        "mediaSubtype": "webp",
        "description": "Generate images by transferring style from reference images using Flux Redux.",
        "tutorialUrl": "https://comfyanonymous.github.io/ComfyUI_examples/flux/#redux"
      }
    ]
  },
  {
    "moduleName": "default",
    "title": "Image",
    "type": "image",
    "templates": [
      {
        "name": "image_chroma_text_to_image",
        "title": "Chroma text to image",
        "mediaType": "image",
        "mediaSubtype": "webp",
        "description": "Chroma is modified from flux and has some changes in the architecture."
      },
      {
        "name": "hidream_i1_dev",
        "title": "HiDream I1 Dev",
        "mediaType": "image",
        "mediaSubtype": "webp",
        "description": "Generate images with HiDream I1 Dev - Balanced version with 28 inference steps, suitable for medium-range hardware."
      },
      {
        "name": "hidream_i1_fast",
        "title": "HiDream I1 Fast",
        "mediaType": "image",
        "mediaSubtype": "webp",
        "description": "Generate images quickly with HiDream I1 Fast - Lightweight version with 16 inference steps, ideal for rapid previews on lower-end hardware."
      },
      {
        "name": "hidream_i1_full",
        "title": "HiDream I1 Full",
        "mediaType": "image",
        "mediaSubtype": "webp",
        "description": "Generate images with HiDream I1 Full - Complete version with 50 inference steps for highest quality output."
      },
      {
        "name": "hidream_e1_full",
        "title": "HiDream E1 Full",
        "mediaType": "image",
        "mediaSubtype": "webp",
        "thumbnailVariant": "compareSlider",
        "description": "Edit images with HiDream E1 - Professional natural language image editing model."
      },
      {
        "name": "sd3.5_simple_example",
        "title": "SD3.5 Simple",
        "mediaType": "image",
        "mediaSubtype": "webp",
        "description": "Generate images using SD 3.5.",
        "tutorialUrl": "https://comfyanonymous.github.io/ComfyUI_examples/sd3/#sd35"
      },
      {
        "name": "sd3.5_large_canny_controlnet_example",
        "title": "SD3.5 Large Canny ControlNet",
        "mediaType": "image",
        "mediaSubtype": "webp",
        "description": "Generate images guided by edge detection using SD 3.5 Canny ControlNet.",
        "thumbnailVariant": "hoverDissolve",
        "tutorialUrl": "https://comfyanonymous.github.io/ComfyUI_examples/sd3/#sd35-controlnets"
      },
      {
        "name": "sd3.5_large_depth",
        "title": "SD3.5 Large Depth",
        "mediaType": "image",
        "mediaSubtype": "webp",
        "description": "Generate images guided by depth information using SD 3.5.",
        "thumbnailVariant": "hoverDissolve",
        "tutorialUrl": "https://comfyanonymous.github.io/ComfyUI_examples/sd3/#sd35-controlnets"
      },
      {
        "name": "sd3.5_large_blur",
        "title": "SD3.5 Large Blur",
        "mediaType": "image",
        "mediaSubtype": "webp",
        "description": "Generate images guided by blurred reference images using SD 3.5.",
        "thumbnailVariant": "hoverDissolve",
        "tutorialUrl": "https://comfyanonymous.github.io/ComfyUI_examples/sd3/#sd35-controlnets"
      },
      {
        "name": "sdxl_simple_example",
        "title": "SDXL Simple",
        "mediaType": "image",
        "mediaSubtype": "webp",
        "description": "Generate high-quality images using SDXL.",
        "tutorialUrl": "https://comfyanonymous.github.io/ComfyUI_examples/sdxl/"
      },
      {
        "name": "sdxl_refiner_prompt_example",
        "title": "SDXL Refiner Prompt",
        "mediaType": "image",
        "mediaSubtype": "webp",
        "description": "Enhance SDXL images using refiner models.",
        "tutorialUrl": "https://comfyanonymous.github.io/ComfyUI_examples/sdxl/"
      },
      {
        "name": "sdxl_revision_text_prompts",
        "title": "SDXL Revision Text Prompts",
        "mediaType": "image",
        "mediaSubtype": "webp",
        "description": "Generate images by transferring concepts from reference images using SDXL Revision.",
        "tutorialUrl": "https://comfyanonymous.github.io/ComfyUI_examples/sdxl/#revision"
      },
      {
        "name": "sdxl_revision_zero_positive",
        "title": "SDXL Revision Zero Positive",
        "mediaType": "image",
        "mediaSubtype": "webp",
        "description": "Generate images using both text prompts and reference images with SDXL Revision.",
        "tutorialUrl": "https://comfyanonymous.github.io/ComfyUI_examples/sdxl/#revision"
      },
      {
        "name": "sdxlturbo_example",
        "title": "SDXL Turbo",
        "mediaType": "image",
        "mediaSubtype": "webp",
        "description": "Generate images in a single step using SDXL Turbo.",
        "tutorialUrl": "https://comfyanonymous.github.io/ComfyUI_examples/sdturbo/"
      },
      {
        "name": "image_lotus_depth_v1_1",
        "title": "Lotus Depth",
        "mediaType": "image",
        "mediaSubtype": "webp",
        "thumbnailVariant": "compareSlider",
        "description": "Run Lotus Depth in ComfyUI for zero-shot, efficient monocular depth estimation with high detail retention."
      }
    ]
  },
  {
    "moduleName": "default",
    "title": "Video",
    "type": "video",
    "templates": [
      {
        "name": "video_wan_vace_14B_t2v",
        "title": "Wan VACE Text to Video",
        "description": "Transform text descriptions into high-quality videos. Supports both 480p and 720p with VACE-14B model.",
        "mediaType": "image",
        "mediaSubtype": "webp",
        "tutorialUrl": "https://docs.comfy.org/tutorials/video/wan/vace"
      },{
        "name": "video_wan_vace_14B_ref2v",
        "title": "Wan VACE Reference to Video",
        "description": "Create videos that match the style and content of a reference image. Perfect for style-consistent video generation.",
        "mediaType": "image",
        "mediaSubtype": "webp",
        "tutorialUrl": "https://docs.comfy.org/tutorials/video/wan/vace"
      },{
        "name": "video_wan_vace_14B_v2v",
        "title": "Wan VACE Control Video",
<<<<<<< HEAD
        "description": "Generate videos by controlling input videos and reference images using Wan VACE.",
=======
        "description": "Guide video generation using both input videos and reference images for precise content control.",
>>>>>>> 47623d9a
        "mediaType": "image",
        "mediaSubtype": "webp",
        "thumbnailVariant": "compareSlider",
        "tutorialUrl": "https://docs.comfy.org/tutorials/video/wan/vace"
      },{
        "name": "video_wan_vace_outpainting",
        "title": "Wan VACE Outpainting",
<<<<<<< HEAD
        "description": "Generate extended videos by expanding video size using Wan VACE outpainting.",
=======
        "description": "Extend video boundaries while maintaining visual consistency. Ideal for aspect ratio adjustments.",
>>>>>>> 47623d9a
        "mediaType": "image",
        "mediaSubtype": "webp",
        "thumbnailVariant": "compareSlider",
        "tutorialUrl": "https://docs.comfy.org/tutorials/video/wan/vace"
      },{
        "name": "video_wan_vace_flf2v",
        "title": "Wan VACE First-Last Frame",
        "description": "Generate smooth video transitions by defining start and end frames. Supports custom keyframe sequences.",
        "mediaType": "image",
        "mediaSubtype": "webp",
        "tutorialUrl": "https://docs.comfy.org/tutorials/video/wan/vace"
      },{
        "name": "video_wan_vace_inpainting",
        "title": "Wan VACE Inpainting",
        "description": "Edit specific regions in videos while preserving surrounding content. Great for object removal or replacement.",
        "mediaType": "image",
        "mediaSubtype": "webp",
        "thumbnailVariant": "compareSlider",
        "tutorialUrl": "https://docs.comfy.org/tutorials/video/wan/vace"
      },{
        "name": "video_wan2.1_fun_camera_v1.1_1.3B",
        "title": "Wan 2.1 Fun Camera 1.3B",
        "description": "Generate dynamic videos with cinematic camera movements using Wan 2.1 Fun Camera 1.3B model.",
        "mediaType": "image",
        "mediaSubtype": "webp"
      },{
        "name": "video_wan2.1_fun_camera_v1.1_14B",
        "title": "Wan 2.1 Fun Camera 14B",
        "description": "Generate high-quality videos with advanced camera control using the full 14B model",
        "mediaType": "image",
        "mediaSubtype": "webp"
      },
      {
        "name": "text_to_video_wan",
        "title": "Wan 2.1 Text to Video",
        "description": "Generate videos from text prompts using Wan 2.1.",
        "mediaType": "image",
        "mediaSubtype": "webp",
        "tutorialUrl": "https://comfyanonymous.github.io/ComfyUI_examples/wan/#text-to-video"
      },
      {
        "name": "image_to_video_wan",
        "title": "Wan 2.1 Image to Video",
        "description": "Generate videos from images using Wan 2.1.",
        "mediaType": "image",
        "mediaSubtype": "webp",
        "tutorialUrl": "https://comfyanonymous.github.io/ComfyUI_examples/wan/#image-to-video"
      },
      {
        "name": "wan2.1_fun_inp",
        "title": "Wan 2.1 Inpainting",
        "description": "Generate videos from start and end frames using Wan 2.1 inpainting.",
        "mediaType": "image",
        "mediaSubtype": "webp",
        "tutorialUrl": "https://docs.comfy.org/tutorials/video/wan/fun-inp"
      },
      {
        "name": "wan2.1_fun_control",
        "title": "Wan 2.1 ControlNet",
        "description": "Generate videos guided by pose, depth, and edge controls using Wan 2.1 ControlNet.",
        "mediaType": "image",
        "mediaSubtype": "webp",
        "thumbnailVariant": "hoverDissolve",
        "tutorialUrl": "https://docs.comfy.org/tutorials/video/wan/fun-control"
      },
      {
        "name": "wan2.1_flf2v_720_f16",
        "title": "Wan 2.1 FLF2V 720p F16",
        "description": "Generate videos by controlling first and last frames using Wan 2.1 FLF2V.",
        "mediaType": "image",
        "mediaSubtype": "webp",
        "tutorialUrl": "https://docs.comfy.org/tutorials/video/wan/wan-flf"
      },
      {
        "name": "ltxv_text_to_video",
        "title": "LTXV Text to Video",
        "mediaType": "image",
        "mediaSubtype": "webp",
        "description": "Generate videos from text prompts.",
        "tutorialUrl": "https://comfyanonymous.github.io/ComfyUI_examples/ltxv/#text-to-video"
      },
      {
        "name": "ltxv_image_to_video",
        "title": "LTXV Image to Video",
        "mediaType": "image",
        "mediaSubtype": "webp",
        "description": "Generate videos from still images.",
        "tutorialUrl": "https://comfyanonymous.github.io/ComfyUI_examples/ltxv/#image-to-video"
      },
      {
        "name": "mochi_text_to_video_example",
        "title": "Mochi Text to Video",
        "mediaType": "image",
        "mediaSubtype": "webp",
        "description": "Generate videos from text prompts using Mochi model.",
        "tutorialUrl": "https://comfyanonymous.github.io/ComfyUI_examples/mochi/"
      },
      {
        "name": "hunyuan_video_text_to_video",
        "title": "Hunyuan Video Text to Video",
        "mediaType": "image",
        "mediaSubtype": "webp",
        "description": "Generate videos from text prompts using Hunyuan model.",
        "tutorialUrl": "https://comfyanonymous.github.io/ComfyUI_examples/hunyuan_video/"
      },
      {
        "name": "image_to_video",
        "title": "SVD Image to Video",
        "mediaType": "image",
        "mediaSubtype": "webp",
        "description": "Generate videos from still images.",
        "tutorialUrl": "https://comfyanonymous.github.io/ComfyUI_examples/video/#image-to-video"
      },
      {
        "name": "txt_to_image_to_video",
        "title": "SVD Text to Image to Video",
        "mediaType": "image",
        "mediaSubtype": "webp",
        "description": "Generate videos by first creating images from text prompts.",
        "tutorialUrl": "https://comfyanonymous.github.io/ComfyUI_examples/video/#image-to-video"
      }
    ]
  },
  {
    "moduleName": "default",
    "title": "Image API",
    "type": "image",
    "templates": [
      {
        "name": "api_bfl_flux_1_kontext_multiple_images_input",
        "title": "BFL Flux.1 Kontext Multiple Image Input",
        "description": "Input multiple images and edit them with Flux.1 Kontext.",
        "mediaType": "image",
        "mediaSubtype": "webp",
        "thumbnailVariant": "compareSlider"
      },
      {
        "name": "api_bfl_flux_1_kontext_pro_image",
        "title": "BFL Flux.1 Kontext Pro",
        "description": "Edit images with Flux.1 Kontext pro image.",
        "mediaType": "image",
        "mediaSubtype": "webp",
        "thumbnailVariant": "compareSlider"
      },
      {
        "name": "api_bfl_flux_1_kontext_max_image",
        "title": "BFL Flux.1 Kontext Max",
        "description": "Edit images with Flux.1 Kontext max image.",
        "mediaType": "image",
        "mediaSubtype": "webp",
        "thumbnailVariant": "compareSlider"
      },
      {
        "name": "api_bfl_flux_pro_t2i",
        "title": "BFL Flux[Pro]: Text to Image",
        "description": "Generate images with excellent prompt following and visual quality using FLUX.1 Pro.",
        "mediaType": "image",
        "mediaSubtype": "webp"
      },
      {
        "name": "api_luma_photon_i2i",
        "title": "Luma Photon: Image to Image",
        "description": "Guide image generation using a combination of images and prompt.",
        "mediaType": "image",
        "mediaSubtype": "webp",
        "thumbnailVariant": "compareSlider"
      },
      {
        "name": "api_luma_photon_style_ref",
        "title": "Luma Photon: Style Reference",
        "description": "Generate images by blending style references with precise control using Luma Photon.",
        "mediaType": "image",
        "mediaSubtype": "webp",
        "thumbnailVariant": "compareSlider"
      },
      {
        "name": "api_recraft_image_gen_with_color_control",
        "title": "Recraft: Color Control Image Generation",
        "description": "Generate images with custom color palettes and brand-specific visuals using Recraft.",
        "mediaType": "image",
        "mediaSubtype": "webp"
      },
      {
        "name": "api_recraft_image_gen_with_style_control",
        "title": "Recraft: Style Control Image Generation",
        "description": "Control style with visual examples, align positioning, and fine-tune objects. Store and share styles for perfect brand consistency.",
        "mediaType": "image",
        "mediaSubtype": "webp"
      },
      {
        "name": "api_recraft_vector_gen",
        "title": "Recraft: Vector Generation",
        "description": "Generate high-quality vector images from text prompts using Recraft's AI vector generator.",
        "mediaType": "image",
        "mediaSubtype": "webp"
      },{
        "name": "api_runway_text_to_image",
        "title": "Runway: Text to Image",
        "description": "Generate high-quality images from text prompts using Runway's AI model.",
        "mediaType": "image",
        "mediaSubtype": "webp"
      },
      {
        "name": "api_runway_reference_to_image",
        "title": "Runway: Reference to Image",
        "description": "Generate new images based on reference styles and compositions with Runway's AI.",
        "mediaType": "image",
        "thumbnailVariant": "compareSlider",
        "mediaSubtype": "webp"
      },
      {
        "name": "api_stability_ai_stable_image_ultra_t2i",
        "title": "Stability AI: Stable Image Ultra Text to Image",
        "description": "Generate high quality images with excellent prompt adherence. Perfect for professional use cases at 1 megapixel resolution.",
        "mediaType": "image",
        "mediaSubtype": "webp"
      },
      {
        "name": "api_stability_ai_i2i",
        "title": "Stability AI: Image to Image",
        "description": "Transform images with high-quality generation using Stability AI, perfect for professional editing and style transfer.",
        "mediaType": "image",
        "thumbnailVariant": "compareSlider",
        "mediaSubtype": "webp"
      },
      {
        "name": "api_stability_ai_sd3.5_t2i",
        "title": "Stability AI: SD3.5 Text to Image",
        "description": "Generate high quality images with excellent prompt adherence. Perfect for professional use cases at 1 megapixel resolution.",
        "mediaType": "image",
        "mediaSubtype": "webp"
      },
      {
        "name": "api_stability_ai_sd3.5_i2i",
        "title": "Stability AI: SD3.5 Image to Image",
        "description": "Generate high quality images with excellent prompt adherence. Perfect for professional use cases at 1 megapixel resolution.",
        "mediaType": "image",
        "thumbnailVariant": "compareSlider",
        "mediaSubtype": "webp"
      },
      {
        "name": "api_ideogram_v3_t2i",
        "title": "Ideogram V3: Text to Image",
        "description": "Generate professional-quality images with excellent prompt alignment, photorealism, and text rendering using Ideogram V3.",
        "mediaType": "image",
        "mediaSubtype": "webp"
      },
      {
        "name": "api_openai_image_1_t2i",
        "title": "OpenAI: GPT-Image-1 Text to Image",
        "description": "Generate images from text prompts using OpenAI GPT Image 1 API.",
        "mediaType": "image",
        "mediaSubtype": "webp",
        "tutorialUrl": "https://docs.comfy.org/tutorials/api-nodes/openai/gpt-image-1"
      },
      {
        "name": "api_openai_image_1_i2i",
        "title": "OpenAI: GPT-Image-1 Image to Image",
        "description": "Generate images from input images using OpenAI GPT Image 1 API.",
        "mediaType": "image",
        "mediaSubtype": "webp",
        "thumbnailVariant": "compareSlider",
        "tutorialUrl": "https://docs.comfy.org/tutorials/api-nodes/openai/gpt-image-1"
      },
      {
        "name": "api_openai_image_1_inpaint",
        "title": "OpenAI: GPT-Image-1 Inpaint",
        "description": "Edit images using inpainting with OpenAI GPT Image 1 API.",
        "mediaType": "image",
        "mediaSubtype": "webp",
        "thumbnailVariant": "compareSlider",
        "tutorialUrl": "https://docs.comfy.org/tutorials/api-nodes/openai/gpt-image-1"
      },
      {
        "name": "api_openai_image_1_multi_inputs",
        "title": "OpenAI: GPT-Image-1 Multi Inputs",
        "description": "Generate images from multiple inputs using OpenAI GPT Image 1 API.",
        "mediaType": "image",
        "mediaSubtype": "webp",
        "thumbnailVariant": "compareSlider",
        "tutorialUrl": "https://docs.comfy.org/tutorials/api-nodes/openai/gpt-image-1"
      },
      {
        "name": "api_openai_dall_e_2_t2i",
        "title": "OpenAI: Dall-E 2 Text to Image",
        "description": "Generate images from text prompts using OpenAI Dall-E 2 API.",
        "mediaType": "image",
        "mediaSubtype": "webp",
        "tutorialUrl": "https://docs.comfy.org/tutorials/api-nodes/openai/dall-e-2"
      },
      {
        "name": "api_openai_dall_e_2_inpaint",
        "title": "OpenAI: Dall-E 2 Inpaint",
        "description": "Edit images using inpainting with OpenAI Dall-E 2 API.",
        "mediaType": "image",
        "mediaSubtype": "webp",
        "thumbnailVariant": "compareSlider",
        "tutorialUrl": "https://docs.comfy.org/tutorials/api-nodes/openai/dall-e-2"
      },
      {
        "name": "api_openai_dall_e_3_t2i",
        "title": "OpenAI: Dall-E 3 Text to Image",
        "description": "Generate images from text prompts using OpenAI Dall-E 3 API.",
        "mediaType": "image",
        "mediaSubtype": "webp",
        "tutorialUrl": "https://docs.comfy.org/tutorials/api-nodes/openai/dall-e-3"
      }
    ]
  },
  {
    "moduleName": "default",
    "title": "Video API",
    "type": "video",
    "templates": [
      {
        "name": "api_kling_i2v",
        "title": "Kling: Image to Video",
        "description": "Generate videos with excellent prompt adherence for actions, expressions, and camera movements using Kling.",
        "mediaType": "image",
        "mediaSubtype": "webp"
      },
      {
        "name": "api_kling_effects",
        "title": "Kling: Video Effects",
        "description": "Generate dynamic videos by applying visual effects to images using Kling.",
        "mediaType": "image",
        "mediaSubtype": "webp"
      },
      {
        "name": "api_kling_flf",
        "title": "Kling: FLF2V",
        "description": "Generate videos through controlling the first and last frames.",
        "mediaType": "image",
        "mediaSubtype": "webp"
      },
      {
        "name": "api_luma_i2v",
        "title": "Luma: Image to Video",
        "description": "Take static images and instantly create magical high quality animations.",
        "mediaType": "image",
        "mediaSubtype": "webp"
      },
      {
        "name": "api_luma_t2v",
        "title": "Luma: Text to Video",
        "description": "High-quality videos can be generated using simple prompts.",
        "mediaType": "image",
        "mediaSubtype": "webp"
      },
      {
        "name": "api_hailuo_minimax_t2v",
        "title": "MiniMax: Text to Video",
        "description": "Generate high-quality videos directly from text prompts. Explore MiniMax's advanced AI capabilities to create diverse visual narratives with professional CGI effects and stylistic elements to bring your descriptions to life.",
        "mediaType": "image",
        "mediaSubtype": "webp"
      },
      {
        "name": "api_hailuo_minimax_i2v",
        "title": "MiniMax: Image to Video",
        "description": "Generate refined videos from images and text with CGI integration using MiniMax.",
        "mediaType": "image",
        "mediaSubtype": "webp"
      },
      {
        "name": "api_pixverse_i2v",
        "title": "PixVerse: Image to Video",
        "description": "Generate dynamic videos from static images with motion and effects using PixVerse.",
        "mediaType": "image",
        "mediaSubtype": "webp"
      },
      {
        "name": "api_pixverse_template_i2v",
        "title": "PixVerse Templates: Image to Video",
        "description": "Generate dynamic videos from static images with motion and effects using PixVerse.",
        "mediaType": "image",
        "mediaSubtype": "webp"
      },
      {
        "name": "api_pixverse_t2v",
        "title": "PixVerse: Text to Video",
        "description": "Generate videos with accurate prompt interpretation and stunning video dynamics.",
        "mediaType": "image",
        "mediaSubtype": "webp"
      },
      {
        "name": "api_runway_gen3a_turbo_image_to_video",
        "title": "Runway: Gen3a Turbo Image to Video",
        "description": "Generate cinematic videos from static images using Runway Gen3a Turbo.",
        "mediaType": "image",
        "mediaSubtype": "webp"
      },
      {
        "name": "api_runway_gen4_turo_image_to_video",
        "title": "Runway: Gen4 Turbo Image to Video",
        "description": "Generate dynamic videos from images using Runway Gen4 Turbo.",
        "mediaType": "image",
        "mediaSubtype": "webp"
      },
      {
        "name": "api_runway_first_last_frame",
        "title": "Runway: First Last Frame to Video",
        "description": "Generate smooth video transitions between two keyframes with Runway's precision.",
        "mediaType": "image",
        "mediaSubtype": "webp"
      },
      {
        "name": "api_pika_i2v",
        "title": "Pika: Image to Video",
        "description": "Generate smooth animated videos from single static images using Pika AI.",
        "mediaType": "image",
        "mediaSubtype": "webp"
      },
      {
        "name": "api_pika_scene",
        "title": "Pika Scenes: Images to Video",
        "description": "Generate videos that incorporate multiple input images using Pika Scenes.",
        "mediaType": "image",
        "mediaSubtype": "webp"
      },
      {
        "name": "api_veo2_i2v",
        "title": "Veo2: Image to Video",
        "description": "Generate videos from images using Google Veo2 API.",
        "mediaType": "image",
        "mediaSubtype": "webp"
      }
    ]
  },
  {
    "moduleName": "default",
    "title": "3D API",
    "type": "image",
    "templates": [
      {
        "name": "api_rodin_image_to_model",
        "title": "Rodin: Image to Model",
        "description": "Generate detailed 3D models from single photos using Rodin AI.",
        "mediaType": "image",
        "thumbnailVariant": "compareSlider",
        "mediaSubtype": "webp"
      },
      {
        "name": "api_rodin_multiview_to_model",
        "title": "Rodin: Multiview to Model",
        "description": "Sculpt comprehensive 3D models using Rodin's multi-angle reconstruction.",
        "mediaType": "image",
        "thumbnailVariant": "compareSlider",
        "mediaSubtype": "webp"
      },
      {
        "name": "api_tripo_text_to_model",
        "title": "Tripo: Text to Model",
        "description": "Craft 3D objects from descriptions with Tripo's text-driven modeling.",
        "mediaType": "image",
        "mediaSubtype": "webp"
      },
      {
        "name": "api_tripo_image_to_model",
        "title": "Tripo: Image to Model",
        "description": "Generate professional 3D assets from 2D images using Tripo engine.",  
        "mediaType": "image",
        "thumbnailVariant": "compareSlider",
        "mediaSubtype": "webp"
      },
      {
        "name": "api_tripo_multiview_to_model",
        "title": "Tripo: Multiview to Model",
        "description": "Build 3D models from multiple angles with Tripo's advanced scanner.",
        "mediaType": "image",
        "thumbnailVariant": "compareSlider",
        "mediaSubtype": "webp"
      }
    ]
  },
  {
    "moduleName": "default",
    "title": "LLM API",
    "type": "image",
    "templates": [
      {
        "name": "api_openai_chat",
        "title": "OpenAI: Chat",
        "description": "Engage with OpenAI's advanced language models for intelligent conversations.",
        "mediaType": "image",
        "mediaSubtype": "webp"
      },
      {
        "name": "api_google_gemini",
        "title": "Google Gemini: Chat",
        "description": "Experience Google's multimodal AI with Gemini's reasoning capabilities.",
        "mediaType": "image",
        "mediaSubtype": "webp"
      }
    ]
  },
  {
    "moduleName": "default",
    "title": "Upscaling",
    "type": "image",
    "templates": [
      {
        "name": "hiresfix_latent_workflow",
        "title": "Upscale",
        "mediaType": "image",
        "mediaSubtype": "webp",
        "description": "Upscale images by enhancing quality in latent space.",
        "thumbnailVariant": "zoomHover",
        "tutorialUrl": "https://comfyanonymous.github.io/ComfyUI_examples/2_pass_txt2img/"
      },
      {
        "name": "esrgan_example",
        "title": "ESRGAN",
        "mediaType": "image",
        "mediaSubtype": "webp",
        "description": "Upscale images using ESRGAN models to enhance quality.",
        "thumbnailVariant": "zoomHover",
        "tutorialUrl": "https://comfyanonymous.github.io/ComfyUI_examples/upscale_models/"
      },
      {
        "name": "hiresfix_esrgan_workflow",
        "title": "HiresFix ESRGAN Workflow",
        "mediaType": "image",
        "mediaSubtype": "webp",
        "description": "Upscale images using ESRGAN models during intermediate generation steps.",
        "thumbnailVariant": "zoomHover",
        "tutorialUrl": "https://comfyanonymous.github.io/ComfyUI_examples/2_pass_txt2img/#non-latent-upscaling"
      },
      {
        "name": "latent_upscale_different_prompt_model",
        "title": "Latent Upscale Different Prompt Model",
        "mediaType": "image",
        "mediaSubtype": "webp",
        "description": "Upscale images while changing prompts across generation passes.",
        "thumbnailVariant": "zoomHover",
        "tutorialUrl": "https://comfyanonymous.github.io/ComfyUI_examples/2_pass_txt2img/#more-examples"
      }
    ]
  },
  {
    "moduleName": "default",
    "title": "ControlNet",
    "type": "image",
    "templates": [
      {
        "name": "controlnet_example",
        "title": "Scribble ControlNet",
        "mediaType": "image",
        "mediaSubtype": "webp",
        "description": "Generate images guided by scribble reference images using ControlNet.",
        "thumbnailVariant": "hoverDissolve",
        "tutorialUrl": "https://comfyanonymous.github.io/ComfyUI_examples/controlnet/"
      },
      {
        "name": "2_pass_pose_worship",
        "title": "Pose ControlNet 2 Pass",
        "mediaType": "image",
        "mediaSubtype": "webp",
        "description": "Generate images guided by pose references using ControlNet.",
        "thumbnailVariant": "hoverDissolve",
        "tutorialUrl": "https://comfyanonymous.github.io/ComfyUI_examples/controlnet/#pose-controlnet"
      },
      {
        "name": "depth_controlnet",
        "title": "Depth ControlNet",
        "mediaType": "image",
        "mediaSubtype": "webp",
        "description": "Generate images guided by depth information using ControlNet.",
        "thumbnailVariant": "hoverDissolve",
        "tutorialUrl": "https://comfyanonymous.github.io/ComfyUI_examples/controlnet/#t2i-adapter-vs-controlnets"
      },
      {
        "name": "depth_t2i_adapter",
        "title": "Depth T2I Adapter",
        "mediaType": "image",
        "mediaSubtype": "webp",
        "description": "Generate images guided by depth information using T2I adapter.",
        "thumbnailVariant": "hoverDissolve",
        "tutorialUrl": "https://comfyanonymous.github.io/ComfyUI_examples/controlnet/#t2i-adapter-vs-controlnets"
      },
      {
        "name": "mixing_controlnets",
        "title": "Mixing ControlNets",
        "mediaType": "image",
        "mediaSubtype": "webp",
        "description": "Generate images by combining multiple ControlNet models.",
        "thumbnailVariant": "hoverDissolve",
        "tutorialUrl": "https://comfyanonymous.github.io/ComfyUI_examples/controlnet/#mixing-controlnets"
      }
    ]
  },
  {
    "moduleName": "default",
    "title": "Area Composition",
    "type": "image",
    "templates": [
      {
        "name": "area_composition",
        "title": "Area Composition",
        "mediaType": "image",
        "mediaSubtype": "webp",
        "description": "Generate images by controlling composition with defined areas.",
        "tutorialUrl": "https://comfyanonymous.github.io/ComfyUI_examples/area_composition/"
      },
      {
        "name": "area_composition_reversed",
        "title": "Area Composition Reversed",
        "mediaType": "image",
        "mediaSubtype": "webp",
        "description": "Generate images using reverse area composition workflow.",
        "tutorialUrl": "https://comfyanonymous.github.io/ComfyUI_examples/area_composition/"
      },
      {
        "name": "area_composition_square_area_for_subject",
        "title": "Area Composition Square Area for Subject",
        "mediaType": "image",
        "mediaSubtype": "webp",
        "description": "Generate images with consistent subject placement using area composition.",
        "tutorialUrl": "https://comfyanonymous.github.io/ComfyUI_examples/area_composition/#increasing-consistency-of-images-with-area-composition"
      }
    ]
  },
  {
    "moduleName": "default",
    "title": "3D",
    "type": "3d",
    "templates": [
      {
        "name": "3d_hunyuan3d_image_to_model",
        "title": "Hunyuan3D 2.0",
        "mediaType": "image",
        "mediaSubtype": "webp",
        "description": "Generate 3D models from single images using Hunyuan3D 2.0.",
        "tutorialUrl": ""
      },
      {
        "name": "3d_hunyuan3d_multiview_to_model",
        "title": "Hunyuan3D 2.0 MV",
        "mediaType": "image",
        "mediaSubtype": "webp",
        "description": "Generate 3D models from multiple views using Hunyuan3D 2.0 MV.",
        "tutorialUrl": "",
        "thumbnailVariant": "compareSlider"
      },
      {
        "name": "3d_hunyuan3d_multiview_to_model_turbo",
        "title": "Hunyuan3D 2.0 MV Turbo",
        "mediaType": "image",
        "mediaSubtype": "webp",
        "description": "Generate 3D models from multiple views using Hunyuan3D 2.0 MV Turbo.",
        "tutorialUrl": "",
        "thumbnailVariant": "compareSlider"
      },
      {
        "name": "stable_zero123_example",
        "title": "Stable Zero123",
        "mediaType": "image",
        "mediaSubtype": "webp",
        "description": "Generate 3D views from single images using Stable Zero123.",
        "tutorialUrl": "https://comfyanonymous.github.io/ComfyUI_examples/3d/"
      }
    ]
  },
  {
    "moduleName": "default",
    "title": "Audio",
    "type": "audio",
    "templates": [
      {
        "name": "audio_stable_audio_example",
        "title": "Stable Audio",
        "mediaType": "audio",
        "mediaSubtype": "mp3",
        "description": "Generate audio from text prompts using Stable Audio.",
        "tutorialUrl": "https://comfyanonymous.github.io/ComfyUI_examples/audio/"
      },
      {
        "name": "audio_ace_step_1_t2a_instrumentals",
        "title": "ACE-Step v1 Text to Instrumentals Music",
        "mediaType": "audio",
        "mediaSubtype": "mp3",
        "description": "Generate instrumental music from text prompts using ACE-Step v1.",
        "tutorialUrl": "https://docs.comfy.org/tutorials/audio/ace-step/ace-step-v1"
      },
      {
        "name": "audio_ace_step_1_t2a_song",
        "title": "ACE Step v1 Text to Song",
        "mediaType": "audio",
        "mediaSubtype": "mp3",
        "description": "Generate songs with vocals from text prompts using ACE-Step v1, supporting multilingual and style customization.",
        "tutorialUrl": "https://docs.comfy.org/tutorials/audio/ace-step/ace-step-v1"
      },
      {
        "name": "audio_ace_step_1_m2m_editing",
        "title": "ACE Step v1 M2M Editing",
        "mediaType": "audio",
        "mediaSubtype": "mp3",
        "description": "Edit existing songs to change style and lyrics using ACE-Step v1 M2M.",
        "tutorialUrl": "https://docs.comfy.org/tutorials/audio/ace-step/ace-step-v1"
      }
    ]
  }
]<|MERGE_RESOLUTION|>--- conflicted
+++ resolved
@@ -302,11 +302,7 @@
       },{
         "name": "video_wan_vace_14B_v2v",
         "title": "Wan VACE Control Video",
-<<<<<<< HEAD
         "description": "Generate videos by controlling input videos and reference images using Wan VACE.",
-=======
-        "description": "Guide video generation using both input videos and reference images for precise content control.",
->>>>>>> 47623d9a
         "mediaType": "image",
         "mediaSubtype": "webp",
         "thumbnailVariant": "compareSlider",
@@ -314,11 +310,7 @@
       },{
         "name": "video_wan_vace_outpainting",
         "title": "Wan VACE Outpainting",
-<<<<<<< HEAD
         "description": "Generate extended videos by expanding video size using Wan VACE outpainting.",
-=======
-        "description": "Extend video boundaries while maintaining visual consistency. Ideal for aspect ratio adjustments.",
->>>>>>> 47623d9a
         "mediaType": "image",
         "mediaSubtype": "webp",
         "thumbnailVariant": "compareSlider",
