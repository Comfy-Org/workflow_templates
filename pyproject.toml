--- conflicted
+++ resolved
@@ -4,11 +4,7 @@
 
 [project]
 name = "comfyui_workflow_templates"
-<<<<<<< HEAD
-version = "0.1.66"
-=======
 version = "0.1.70"
->>>>>>> 761987e5
 description = "ComfyUI workflow templates package"
 readme = "README.md"
 requires-python = ">=3.9"
